
# aliases
all: tinygo
tinygo: build/tinygo

.PHONY: all tinygo build/tinygo test llvm-build llvm-source clean fmt gen-device gen-device-nrf gen-device-avr

# Default build and source directories, as created by `make llvm-build`.
LLVM_BUILDDIR ?= llvm-build
CLANG_SRC ?= llvm/tools/clang
LLD_SRC ?= llvm/tools/lld

LLVM_COMPONENTS = all-targets analysis asmparser asmprinter bitreader bitwriter codegen core coroutines debuginfodwarf executionengine instrumentation interpreter ipo irreader linker lto mc mcjit objcarcopts option profiledata scalaropts support target

UNAME_S := $(shell uname -s)
ifeq ($(UNAME_S),Linux)
    START_GROUP = -Wl,--start-group
    END_GROUP = -Wl,--end-group
endif

CLANG_LIBS = $(START_GROUP) $(abspath $(LLVM_BUILDDIR))/lib/libclang.a -lclangAnalysis -lclangARCMigrate -lclangAST -lclangASTMatchers -lclangBasic -lclangCodeGen -lclangCrossTU -lclangDriver -lclangDynamicASTMatchers -lclangEdit -lclangFormat -lclangFrontend -lclangFrontendTool -lclangHandleCXX -lclangHandleLLVM -lclangIndex -lclangLex -lclangParse -lclangRewrite -lclangRewriteFrontend -lclangSema -lclangSerialization -lclangStaticAnalyzerCheckers -lclangStaticAnalyzerCore -lclangStaticAnalyzerFrontend -lclangTooling -lclangToolingASTDiff -lclangToolingCore -lclangToolingInclusions -lclangToolingRefactor $(END_GROUP) -lstdc++

LLD_LIBS = $(START_GROUP) -llldCOFF -llldCommon -llldCore -llldDriver -llldELF -llldMachO -llldMinGW -llldReaderWriter -llldWasm -llldYAML $(END_GROUP)


# For static linking.
CGO_CPPFLAGS=$(shell $(LLVM_BUILDDIR)/bin/llvm-config --cppflags) -I$(abspath $(CLANG_SRC))/include -I$(abspath $(LLD_SRC))/include
CGO_CXXFLAGS=-std=c++11
CGO_LDFLAGS=-L$(LLVM_BUILDDIR)/lib $(CLANG_LIBS) $(LLD_LIBS) $(shell $(LLVM_BUILDDIR)/bin/llvm-config --ldflags --libs --system-libs $(LLVM_COMPONENTS))


clean:
	@rm -rf build

FMT_PATHS = ./*.go compiler interp ir loader src/device/arm src/examples src/machine src/os src/reflect src/runtime src/sync src/syscall
fmt:
	@gofmt -l -w $(FMT_PATHS)
fmt-check:
	@unformatted=$$(gofmt -l $(FMT_PATHS)); [ -z "$$unformatted" ] && exit 0; echo "Unformatted:"; for fn in $$unformatted; do echo "  $$fn"; done; exit 1

gen-device: gen-device-avr gen-device-nrf gen-device-sam gen-device-stm32

gen-device-avr:
	./tools/gen-device-avr.py lib/avr/packs/atmega src/device/avr/
	./tools/gen-device-avr.py lib/avr/packs/tiny src/device/avr/
	go fmt ./src/device/avr

gen-device-nrf:
	./tools/gen-device-svd.py lib/nrfx/mdk/ src/device/nrf/ --source=https://github.com/NordicSemiconductor/nrfx/tree/master/mdk
	go fmt ./src/device/nrf

gen-device-sam:
	./tools/gen-device-svd.py lib/cmsis-svd/data/Atmel/ src/device/sam/ --source=https://github.com/posborne/cmsis-svd/tree/master/data/Atmel
	go fmt ./src/device/sam

gen-device-stm32:
	./tools/gen-device-svd.py lib/cmsis-svd/data/STMicro/ src/device/stm32/ --source=https://github.com/posborne/cmsis-svd/tree/master/data/STMicro
	go fmt ./src/device/stm32


# Get LLVM sources.
llvm/README.txt:
	git clone -b release_80 https://github.com/llvm-mirror/llvm.git llvm
llvm/tools/clang/README.txt:
	git clone -b release_80 https://github.com/llvm-mirror/clang.git llvm/tools/clang
llvm/tools/lld/README.md:
	git clone -b release_80 https://github.com/llvm-mirror/lld.git llvm/tools/lld
llvm-source: llvm/README.txt llvm/tools/clang/README.txt llvm/tools/lld/README.md

# Configure LLVM.
llvm-build/build.ninja: llvm-source
	mkdir -p llvm-build; cd llvm-build; cmake -G Ninja ../llvm "-DLLVM_TARGETS_TO_BUILD=X86;ARM;AArch64;WebAssembly" "-DLLVM_EXPERIMENTAL_TARGETS_TO_BUILD=AVR" -DCMAKE_BUILD_TYPE=Release -DLLVM_ENABLE_ASSERTIONS=OFF -DLIBCLANG_BUILD_STATIC=ON

# Build LLVM.
llvm-build: llvm-build/build.ninja
	cd llvm-build; ninja


# Build the Go compiler.
build/tinygo:
	@if [ ! -f llvm-build/bin/llvm-config ]; then echo "Fetch and build LLVM first by running:\n  make llvm-source\n  make llvm-build"; exit 1; fi
	CGO_CPPFLAGS="$(CGO_CPPFLAGS)" CGO_CXXFLAGS="$(CGO_CXXFLAGS)" CGO_LDFLAGS="$(CGO_LDFLAGS)" go build -o build/tinygo -tags byollvm .

test:
	CGO_CPPFLAGS="$(CGO_CPPFLAGS)" CGO_CXXFLAGS="$(CGO_CXXFLAGS)" CGO_LDFLAGS="$(CGO_LDFLAGS)" go test -v -tags byollvm .

release: build/tinygo gen-device
	@mkdir -p build/release/tinygo/bin
	@mkdir -p build/release/tinygo/lib/CMSIS/CMSIS
	@mkdir -p build/release/tinygo/lib/compiler-rt/lib
	@mkdir -p build/release/tinygo/lib/nrfx
	@mkdir -p build/release/tinygo/pkg/armv6m-none-eabi
	@mkdir -p build/release/tinygo/pkg/armv7m-none-eabi
	@mkdir -p build/release/tinygo/pkg/armv7em-none-eabi
	@cp -p  build/tinygo                 build/release/tinygo/bin
	@cp -rp lib/CMSIS/CMSIS/Include      build/release/tinygo/lib/CMSIS/CMSIS
	@cp -rp lib/CMSIS/README.md          build/release/tinygo/lib/CMSIS
	@cp -rp lib/compiler-rt/lib/builtins build/release/tinygo/lib/compiler-rt/lib
	@cp -rp lib/compiler-rt/LICENSE.TXT  build/release/tinygo/lib/compiler-rt
	@cp -rp lib/compiler-rt/README.txt   build/release/tinygo/lib/compiler-rt
	@cp -rp lib/nrfx/*                   build/release/tinygo/lib/nrfx
	@cp -rp src                          build/release/tinygo/src
	@cp -rp targets                      build/release/tinygo/targets
	./build/tinygo build-builtins -target=armv6m-none-eabi  -o build/release/tinygo/pkg/armv6m-none-eabi/compiler-rt.a
	./build/tinygo build-builtins -target=armv7m-none-eabi  -o build/release/tinygo/pkg/armv7m-none-eabi/compiler-rt.a
	./build/tinygo build-builtins -target=armv7em-none-eabi -o build/release/tinygo/pkg/armv7em-none-eabi/compiler-rt.a
<<<<<<< HEAD
	tar -czf build/release.tar.gz -C build/release tinygo

# Override this to match the version of software being released.
RELEASE_VERSION ?= 1.0.0

# Override this to match the arch for software being released.
RELEASE_ARCH ?= amd64

# Override this to match the tar with the software being released.
RELEASE_TAR ?= ./build/release.tar.gz

# Create debian DEB installer file. Requires fpm (https://github.com/jordansissel/fpm)
deb:
	fpm -s tar -t deb -n tinygo -v $(RELEASE_VERSION) -a $(RELEASE_ARCH) --prefix=/usr/local --deb-custom-control=./DEBIAN/control $(RELEASE_TAR)

# Binary that can run on the host.
build/%: src/examples/% src/examples/%/*.go build/tinygo src/runtime/*.go
	./build/tinygo build $(TGOFLAGS) -size=short -o $@ $(subst src/,,$<)

# ELF file that can run on a microcontroller.
build/%.elf: src/examples/% src/examples/%/*.go build/tinygo src/runtime/*.go
	./build/tinygo build $(TGOFLAGS) -size=short -o $@ $(subst src/,,$<)

# Convert executable to Intel hex file (for flashing).
build/%.hex: build/%.elf
	$(OBJCOPY) -O ihex $^ $@
=======
	tar -czf build/release.tar.gz -C build/release tinygo
>>>>>>> 9c50d47b
<|MERGE_RESOLUTION|>--- conflicted
+++ resolved
@@ -104,7 +104,6 @@
 	./build/tinygo build-builtins -target=armv6m-none-eabi  -o build/release/tinygo/pkg/armv6m-none-eabi/compiler-rt.a
 	./build/tinygo build-builtins -target=armv7m-none-eabi  -o build/release/tinygo/pkg/armv7m-none-eabi/compiler-rt.a
 	./build/tinygo build-builtins -target=armv7em-none-eabi -o build/release/tinygo/pkg/armv7em-none-eabi/compiler-rt.a
-<<<<<<< HEAD
 	tar -czf build/release.tar.gz -C build/release tinygo
 
 # Override this to match the version of software being released.
@@ -118,19 +117,4 @@
 
 # Create debian DEB installer file. Requires fpm (https://github.com/jordansissel/fpm)
 deb:
-	fpm -s tar -t deb -n tinygo -v $(RELEASE_VERSION) -a $(RELEASE_ARCH) --prefix=/usr/local --deb-custom-control=./DEBIAN/control $(RELEASE_TAR)
-
-# Binary that can run on the host.
-build/%: src/examples/% src/examples/%/*.go build/tinygo src/runtime/*.go
-	./build/tinygo build $(TGOFLAGS) -size=short -o $@ $(subst src/,,$<)
-
-# ELF file that can run on a microcontroller.
-build/%.elf: src/examples/% src/examples/%/*.go build/tinygo src/runtime/*.go
-	./build/tinygo build $(TGOFLAGS) -size=short -o $@ $(subst src/,,$<)
-
-# Convert executable to Intel hex file (for flashing).
-build/%.hex: build/%.elf
-	$(OBJCOPY) -O ihex $^ $@
-=======
-	tar -czf build/release.tar.gz -C build/release tinygo
->>>>>>> 9c50d47b
+	fpm -s tar -t deb -n tinygo -v $(RELEASE_VERSION) -a $(RELEASE_ARCH) --prefix=/usr/local --deb-custom-control=./DEBIAN/control $(RELEASE_TAR)